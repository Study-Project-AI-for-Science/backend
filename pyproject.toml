[project]
name = "backend"
version = "0.1.0"
description = "The backend for the LLMs for Science project."
readme = "README.md"
requires-python = ">=3.12"
dependencies = [
    "boto3",
    "uv",
    "Flask",
    "psycopg[binary]",
    "uuid7",
    "psycopg_pool",
    "blinker",
    "click",
    "colorama",
    "itsdangerous",
    "Jinja2",
    "MarkupSafe",
    "python-dotenv",
    "Werkzeug",
    "requests>=2.32.3",
    "faker>=36.1.1",
    "gunicorn>=21.2.0",
<<<<<<< HEAD
    "transformers>=4.49.0",
    "pymupdf>=1.25.3",
    "ollama>=0.4.7",
=======
    "flask-cors>=5.0.0",
>>>>>>> 351aaba3
]

[build-system]
requires = ["hatchling"]
build-backend = "hatchling.build"
[tool.hatch.build.targets.wheel]
    packages = ["./"]

[dependency-groups]
dev = [
    "faker>=36.1.1",
    "pytest>=8.3.4",
    "ruff>=0.9.6",
]


[tool.pytest.ini_options]
minversion = "8.3.4"
addopts = "-ra -v"
testpaths = [
    "tests",
]
filterwarnings = [
    "ignore:builtin type SwigPyPacked has no __module__ attribute:DeprecationWarning",
    "ignore:builtin type SwigPyObject has no __module__ attribute:DeprecationWarning",
    "ignore:builtin type swigvarlink has no __module__ attribute:DeprecationWarning"
]<|MERGE_RESOLUTION|>--- conflicted
+++ resolved
@@ -22,13 +22,10 @@
     "requests>=2.32.3",
     "faker>=36.1.1",
     "gunicorn>=21.2.0",
-<<<<<<< HEAD
     "transformers>=4.49.0",
     "pymupdf>=1.25.3",
     "ollama>=0.4.7",
-=======
     "flask-cors>=5.0.0",
->>>>>>> 351aaba3
 ]
 
 [build-system]
