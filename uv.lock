--- conflicted
+++ resolved
@@ -35,10 +35,7 @@
     { name = "colorama" },
     { name = "faker" },
     { name = "flask" },
-<<<<<<< HEAD
-=======
     { name = "flask-cors" },
->>>>>>> 351aaba3
     { name = "gunicorn" },
     { name = "itsdangerous" },
     { name = "jinja2" },
@@ -70,10 +67,7 @@
     { name = "colorama" },
     { name = "faker", specifier = ">=36.1.1" },
     { name = "flask" },
-<<<<<<< HEAD
-=======
     { name = "flask-cors", specifier = ">=5.0.0" },
->>>>>>> 351aaba3
     { name = "gunicorn", specifier = ">=21.2.0" },
     { name = "itsdangerous" },
     { name = "jinja2" },
@@ -243,11 +237,32 @@
 sdist = { url = "https://files.pythonhosted.org/packages/b5/79/68612ed99700e6413de42895aa725463e821a6b3be75c87fcce1b4af4c70/fsspec-2025.2.0.tar.gz", hash = "sha256:1c24b16eaa0a1798afa0337aa0db9b256718ab2a89c425371f5628d22c3b6afd", size = 292283 }
 wheels = [
     { url = "https://files.pythonhosted.org/packages/e2/94/758680531a00d06e471ef649e4ec2ed6bf185356a7f9fbfbb7368a40bd49/fsspec-2025.2.0-py3-none-any.whl", hash = "sha256:9de2ad9ce1f85e1931858535bc882543171d197001a0a5eb2ddc04f1781ab95b", size = 184484 },
+name = "flask-cors"
+version = "5.0.0"
+source = { registry = "https://pypi.org/simple" }
+dependencies = [
+    { name = "flask" },
+]
+sdist = { url = "https://files.pythonhosted.org/packages/4f/d0/d9e52b154e603b0faccc0b7c2ad36a764d8755ef4036acbf1582a67fb86b/flask_cors-5.0.0.tar.gz", hash = "sha256:5aadb4b950c4e93745034594d9f3ea6591f734bb3662e16e255ffbf5e89c88ef", size = 30954 }
+wheels = [
+    { url = "https://files.pythonhosted.org/packages/56/07/1afa0514c876282bebc1c9aee83c6bb98fe6415cf57b88d9b06e7e29bf9c/Flask_Cors-5.0.0-py2.py3-none-any.whl", hash = "sha256:b9e307d082a9261c100d8fb0ba909eec6a228ed1b60a8315fd85f783d61910bc", size = 14463 },
 ]
 
 [[package]]
 name = "gunicorn"
 version = "23.0.0"
+source = { registry = "https://pypi.org/simple" }
+dependencies = [
+    { name = "packaging" },
+]
+sdist = { url = "https://files.pythonhosted.org/packages/34/72/9614c465dc206155d93eff0ca20d42e1e35afc533971379482de953521a4/gunicorn-23.0.0.tar.gz", hash = "sha256:f014447a0101dc57e294f6c18ca6b40227a4c90e9bdb586042628030cba004ec", size = 375031 }
+wheels = [
+    { url = "https://files.pythonhosted.org/packages/cb/7d/6dac2a6e1eba33ee43f318edbed4ff29151a49b5d37f080aad1e6469bca4/gunicorn-23.0.0-py3-none-any.whl", hash = "sha256:ec400d38950de4dfd418cff8328b2c8faed0edb0d517d3394e457c317908ca4d", size = 85029 },
+]
+
+[[package]]
+name = "httplib2"
+version = "0.22.0"
 source = { registry = "https://pypi.org/simple" }
 dependencies = [
     { name = "packaging" },
@@ -295,37 +310,8 @@
 ]
 
 [[package]]
-<<<<<<< HEAD
 name = "huggingface-hub"
 version = "0.29.1"
-=======
-name = "flask-cors"
-version = "5.0.0"
-source = { registry = "https://pypi.org/simple" }
-dependencies = [
-    { name = "flask" },
-]
-sdist = { url = "https://files.pythonhosted.org/packages/4f/d0/d9e52b154e603b0faccc0b7c2ad36a764d8755ef4036acbf1582a67fb86b/flask_cors-5.0.0.tar.gz", hash = "sha256:5aadb4b950c4e93745034594d9f3ea6591f734bb3662e16e255ffbf5e89c88ef", size = 30954 }
-wheels = [
-    { url = "https://files.pythonhosted.org/packages/56/07/1afa0514c876282bebc1c9aee83c6bb98fe6415cf57b88d9b06e7e29bf9c/Flask_Cors-5.0.0-py2.py3-none-any.whl", hash = "sha256:b9e307d082a9261c100d8fb0ba909eec6a228ed1b60a8315fd85f783d61910bc", size = 14463 },
-]
-
-[[package]]
-name = "gunicorn"
-version = "23.0.0"
-source = { registry = "https://pypi.org/simple" }
-dependencies = [
-    { name = "packaging" },
-]
-sdist = { url = "https://files.pythonhosted.org/packages/34/72/9614c465dc206155d93eff0ca20d42e1e35afc533971379482de953521a4/gunicorn-23.0.0.tar.gz", hash = "sha256:f014447a0101dc57e294f6c18ca6b40227a4c90e9bdb586042628030cba004ec", size = 375031 }
-wheels = [
-    { url = "https://files.pythonhosted.org/packages/cb/7d/6dac2a6e1eba33ee43f318edbed4ff29151a49b5d37f080aad1e6469bca4/gunicorn-23.0.0-py3-none-any.whl", hash = "sha256:ec400d38950de4dfd418cff8328b2c8faed0edb0d517d3394e457c317908ca4d", size = 85029 },
-]
-
-[[package]]
-name = "httplib2"
-version = "0.22.0"
->>>>>>> 351aaba3
 source = { registry = "https://pypi.org/simple" }
 dependencies = [
     { name = "filelock" },
