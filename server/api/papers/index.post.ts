import { papers, paperEmbeddings, paperReferences } from "~~/packages/database/schema"
import { parseLatexToMarkdown, extractReferences } from "~~/packages/latex/src/latex"
import { extractText, getDocumentProxy } from "unpdf"
import parser from "xml2json"

import * as crypto from "node:crypto"
import * as fs from "node:fs/promises"
import * as path from "node:path"
import * as os from "node:os"
import * as tar from "tar"
import { uuidv7 } from "uuidv7"
import { z } from "zod"
import { eq, sql } from "drizzle-orm"

import { spawn } from "child_process"
import { Console } from "node:console"

export default defineEventHandler(async (event) => {
  const formData = await readFormData(event)
  if (!formData) throw createError({ statusCode: 400, statusMessage: "No form data provided" })

  const file = formData.get("file") as File
  if (!file) throw createError({ statusCode: 400, statusMessage: "No file provided" })

  const paperId = uuidv7()

  // Upload file to s3 storage
  await useS3Storage().setItemRaw(paperId, file)

  const fileHash = await fileToSHA256Hash(file)
  const fileUrl = `${process.env.NUXT_S3_ENDPOINT}/${process.env.NUXT_S3_BUCKET}/${paperId}`

  // Write paper to database
  const [paper] = await useDrizzle()
    .insert(papers)
    .values({
      id: paperId,
      title: "",
      authors: "",
      abstract: "",
      fileHash: fileHash,
      fileUrl: fileUrl,
    })
    .returning()

  if (!paper) throw createError({ statusCode: 500, statusMessage: "Failed to insert paper" })
  else console.info(`Paper ${paper.id} inserted successfully`)

  // Extract metadata from arXiv paper in the background
  event.waitUntil(
    arxivPaperMetadata({ paper }).catch((err) => {
      console.error("arxivPaperMetadata failed", err)
    })
  )
  // Handle the content processing using ollama_service
  event.waitUntil(
    pdfPaperHandling({ paper }).catch((err) => {
      console.error("ollamaService failed", err)
    })
  )

  return paper
})

 
// Zod schemas mirroring Pydantic models for document extraction results
export const DocumentMetadataSchema = z.object({
  title: z.string().default(""),
  authors: z.array(z.string()).default([]),
  journal: z.string().default(""),
  field_of_study: z.string().default(""),
  publication_date: z.string().default(""),
  doi: z.string().default(""),
  keywords: z.array(z.string()).default([]),
})

export type DocumentMetadata = z.infer<typeof DocumentMetadataSchema>

export const SemanticChunkSchema = z.object({
  id: z.string(),
  content: z.string(),
  content_vectors: z.array(z.number()).default([]).optional(),
  page: z.number().int(),
  section: z.string().default(""),
  type: z.enum([
    "paragraph",
    "figure",
    "equation",
    "heading",
    "table",
    "caption",
    "list",
    "proper_name",
    "reference",
  ]),
  caption: z.string().nullable().optional(),
  format: z.enum(["LaTeX", "text", "HTML", "png", "img"]).default("text"),
})

export type SemanticChunk = z.infer<typeof SemanticChunkSchema>

export const ReferenceSchema = z.object({
  title: z.string(),
  authors: z.array(z.string()).default([]),
  field_of_study: z.string().nullable().optional(),
  journal: z.string().nullable().optional(),
  publication_date: z.string().nullable().optional(),
  doi: z.string().nullable().optional(),
  keywords: z.array(z.string()).default([]),
})

export type Reference = z.infer<typeof ReferenceSchema>

export const DocumentExtractionResultSchema = z.object({
  document_metadata: DocumentMetadataSchema,
  semantic_chunks: z.array(SemanticChunkSchema),
  references: z.array(ReferenceSchema),
})

export type DocumentExtractionResult = z.infer<typeof DocumentExtractionResultSchema>


async function pdfPaperHandling({ paper }: { paper: typeof papers.$inferSelect }, withReferences: boolean = true): Promise<void> {
  const paper_source = await useS3Storage().getItemRaw(paper.id!)
  if (paper_source) {
    // call ollamaService /paper-content at OLLAMA_SERVICE:8000/paper-content
    // Ollama /paper-content expects multipart/form-data with a file field
    const form = new FormData()
    // paper_source can be a File/Blob or a Buffer/ArrayBuffer — provide a filename for the upload
    // If paper_source is a Node Buffer/ArrayBuffer convert to a Blob-like value if necessary
    form.append(
      "file",
      paper_source,
      (paper_source && (paper_source as any).name) || `${paper.id}.pdf`,
    )

    const contentResponse = await fetch(`${process.env.OLLAMA_SERVICE}/paper-content`, {
      method: "POST",
      // Do not set Content-Type header manually; fetch will add the proper multipart boundary
      body: form,
    })

    if (!contentResponse.ok) {
      const errText = await contentResponse.text().catch(() => "<no body>")
      throw new Error(`paper-content request failed: ${contentResponse.status} ${contentResponse.statusText} - ${errText}`)
    }

    const contentJson = await contentResponse.json().catch((err) => {
      throw new Error(`Failed to parse paper-content JSON: ${String(err)}`)
    })

    const parsed = DocumentExtractionResultSchema.safeParse(contentJson)
    if (!parsed.success) {
      console.error("Document extraction validation failed:", parsed.error.format ? parsed.error.format() : parsed.error)
      throw new Error("Invalid DocumentExtractionResult from paper-content")
    }

    const extractionResult: DocumentExtractionResult = parsed.data
    console.info(`Validated document extraction for paper ${paper.id}: ${extractionResult.semantic_chunks.length} chunks, ${extractionResult.references.length} references`)

    // call ollamaService /paper-embeddings
    const paperEmbeddingsResponse = await fetch(`${process.env.OLLAMA_SERVICE}/paper-embeddings`, {
      method: "POST",
      headers: {
        "Content-Type": "application/json",
      },
      body: JSON.stringify({ "semantic_chunks": extractionResult.semantic_chunks }),
    })
    if (!paperEmbeddingsResponse.ok) {
      const errText = await paperEmbeddingsResponse.text().catch(() => "<no body>")
      throw new Error(`paper-embeddings request failed: ${paperEmbeddingsResponse.status} ${paperEmbeddingsResponse.statusText} - ${errText}`)
    }

    const paperEmbeddingsJson = await paperEmbeddingsResponse.json().catch((err) => {
      throw new Error(`Failed to parse paper-embeddings JSON: ${String(err)}`)
    })

    const paperEmbeddingsParsed = z.array(SemanticChunkSchema).safeParse(paperEmbeddingsJson)
    if (!paperEmbeddingsParsed.success) {
      console.error(
      "Paper embeddings validation failed:",
      paperEmbeddingsParsed.error.format ? paperEmbeddingsParsed.error.format() : paperEmbeddingsParsed.error,
      )
      throw new Error("Invalid SemanticChunk[] from paper-embeddings")
    }

    const paperEmbeddingsResult: SemanticChunk[] = paperEmbeddingsParsed.data
    console.info(`Validated document embeddings for paper ${paper.id}: ${paperEmbeddingsResult.length} chunks`)


    // combine the document extraction result and embeddings. For each semantic chunk in the document extraction result, add a field content_vectors, where the corresponding embedding is stored. You can use the chunk's id to find the matching embedding. The combinedResults should be of type DocumentExtractionResult and should include everything of the extractionResult.
    const combinedResults: DocumentExtractionResult = {
      ...extractionResult,
      semantic_chunks: extractionResult.semantic_chunks.map((chunk) => {
        const matchingEmbedding = paperEmbeddingsResult.find((embedding) => embedding.id === chunk.id)
        return {
          ...chunk,
          content_vectors: matchingEmbedding ? matchingEmbedding.content_vectors : [],
        }
      }),
    }
    console.info(`Combined document extraction and embeddings for paper ${paper.id}`)

    await useDrizzle()
      .update(papers)
      .set({
      title: combinedResults.document_metadata.title,
      authors: combinedResults.document_metadata.authors.join(", "),
      documentExtractionResult: JSON.stringify(combinedResults),
      })
      .where(eq(papers.id, paper.id))

    // if dont already exists paper references for this paper.id, then create them
    if (withReferences) {

      const existingReferences = await useDrizzle()
        .select()
        .from(paperReferences)
        .where(eq(paperReferences.paperId, paper.id))

      if (existingReferences.length === 0) {
        // Map combinedResults.references (Reference[]) into ReferenceInput[] expected by paperReferencesInsertMany
        const referenceInputs: ReferenceInput[] = combinedResults.references.map((ref, idx) => {
          const byDoi = ref.doi?.replace(/[^A-Za-z0-9]+/g, "_")
          const byTitle = ref.title
            ? ref.title.toLowerCase().replace(/[^a-z0-9]+/g, "_").slice(0, 50)
            : undefined
          const citationKey = byDoi || byTitle || `ref_${idx}`

          return {
            id: citationKey,
            title: ref.title || "",
            authors: Array.isArray(ref.authors) ? ref.authors.join(", ") : "",
            raw_bibtex: JSON.stringify(ref),
            // Preserve additional fields for downstream use/search
            field_of_study: ref.field_of_study ?? null,
            journal: ref.journal ?? null,
            publication_date: ref.publication_date ?? null,
            doi: ref.doi ?? null,
            keywords: ref.keywords ?? [],
          } as ReferenceInput
        })

        // call the paperReferencesInsertMany function with proper signature
        await paperReferencesInsertMany(paper.id!, referenceInputs)
      }
    }

  }
}

async function arxivPaperMetadata({ paper }: { paper: typeof papers.$inferInsert }): Promise<void> {
  const sourceDir = await arxivPaperDownload({ paper }) // ✅
  if (sourceDir) {
    await arxivPaperReferences({ paper }, sourceDir)
    const markdownContent = await paperLaTeXToMarkdown({ paper }, sourceDir)
    // await paperEmbeddingsMarkdownCreate({ paper }, markdownContent)
    console.info(`Finished processing ${paper.id} arXiv paper metadata`)
  } else {
    console.error("No source directory found for the arXiv paper")
    //For now switch to processing all paper's context the same way
    // await paperEmbeddingsCreate({ paper }) // Fallback to embeddings using the PDF text
  }
  
}

async function arxivPaperDownload({
  paper,
}: {
  paper: typeof papers.$inferInsert
}): Promise<string> {
  // download the pdf
  const paperFile = await useS3Storage().getItemRaw(paper.id!)
  const pdfFile = await extractText(paperFile)
  const pdfText = pdfFile.text

  const pattern = /\d{4}\.\d{5}/
  // search with regex for all the arxiv ids
  const arxivIds = pdfText.join("\n\n").match(pattern)

  //TODO If the paper is not from arxiv we will switch to the PDF-pipeline
  if (!arxivIds) throw new Error("No arXiv IDs found in the PDF")

  for (const arxivId of arxivIds) {
    // download the arxiv paper
    const res = await fetch(`https://export.arxiv.org/api/query?id_list=${arxivId}`)
    const xml = await res.text()
    // parse xml to json
    const data = JSON.parse(parser.toJson(xml)) as unknown as z.infer<typeof arxivPaperSchema>

    console.log(data)

    //! This should be handled in a more general way, e.g. by checking the schema
    if (data.feed.entry.id === "http://arxiv.org/api/errors#incorrect_id_format_for_1707.08567a") {
      continue
    }

    // hurraayy we found a paper
    const authorArray = Array.isArray(data.feed.entry.author)
      ? data.feed.entry.author
      : [data.feed.entry.author]

    const foundPaper = {
      title: data.feed.entry.title,
      authors: authorArray.map((author) => author.name).join(", "),
      abstract: data.feed.entry.summary,
      onlineUrl: `http://arxiv.org/abs/${arxivId}`,
    }

    // Use the new helper function to download source
    const extractedSourceDir = await downloadArxivSource(arxivId)

    if (!extractedSourceDir) {
      console.error(`Failed to download source for arXiv ID ${arxivId}`)
      continue
    }

    // TODO: validate the found paper data using e.g. zod

    // update the database
    await useDrizzle()
      .update(papers)
      .set({
        title: foundPaper.title,
        authors: foundPaper.authors,
        abstract: foundPaper.abstract,
        onlineUrl: foundPaper.onlineUrl,
      })
      .where(eq(papers.id, paper.id!))

    return extractedSourceDir
  }
  return ""
}

export const arxivPaperSchema = z.object({
  feed: z.object({
    link: z.object({ _href: z.string(), _rel: z.string(), _type: z.string() }),
    title: z.object({ _type: z.string(), __text: z.string() }),
    id: z.string(),
    updated: z.string(),
    totalResults: z.object({
      "_xmlns:opensearch": z.string(),
      __prefix: z.string(),
      __text: z.string(),
    }),
    startIndex: z.object({
      "_xmlns:opensearch": z.string(),
      __prefix: z.string(),
      __text: z.string(),
    }),
    itemsPerPage: z.object({
      "_xmlns:opensearch": z.string(),
      __prefix: z.string(),
      __text: z.string(),
    }),
    entry: z.object({
      id: z.string(),
      updated: z.string(),
      published: z.string(),
      title: z.string(),
      summary: z.string(),
      author: z.array(z.object({ name: z.string() })),
      comment: z.object({
        "_xmlns:arxiv": z.string(),
        __prefix: z.string(),
        __text: z.string(),
      }),
      link: z.array(
        z.union([
          z.object({ _href: z.string(), _rel: z.string(), _type: z.string() }),
          z.object({
            _title: z.string(),
            _href: z.string(),
            _rel: z.string(),
            _type: z.string(),
          }),
        ]),
      ),
      primary_category: z.object({
        "_xmlns:arxiv": z.string(),
        _term: z.string(),
        _scheme: z.string(),
        __prefix: z.string(),
      }),
      category: z.array(z.object({ _term: z.string(), _scheme: z.string() })),
    }),
    _xmlns: z.string(),
  }),
})

async function arxivPaperReferences(
  { paper }: { paper: typeof papers.$inferInsert },
  sourceDir: string,
) {
  const references = await extractReferences(sourceDir)

  if (references.length > 0) {
    console.info("Inserting references into the database")
    try {
      // Map references to ReferenceInput type
      const referenceInputs = references.map((ref) => ({
        title: ref.title ?? "",
        authors: ref.authors ?? "",
        raw_bibtex: ref.raw_bibtex ?? "",
        ...ref,
      }))
      await paperReferencesInsertMany(paper.id!, referenceInputs)
    } catch (error) {
      console.error("Error inserting references into the database:", error)
    }
  }
}

async function paperLaTeXToMarkdown(
  { paper }: { paper: typeof papers.$inferInsert },
  sourceDir: string,
): Promise<string> {
<<<<<<< HEAD
  const result = await runPythonScript<{ markdown: string }>("parse_latex_to_markdown", {
    path: sourceDir,
  })
=======
  
  const result = await parseLatexToMarkdown(sourceDir)
>>>>>>> e255b5fa

  // Update the paper in the database with the markdown content
  await useDrizzle()
    .update(papers)
    .set({
<<<<<<< HEAD
      content: result?.markdown ?? "",
=======
      content: result ?? ""
>>>>>>> e255b5fa
    })
    .where(eq(papers.id, paper.id!))

  console.info(`Updated paper ${paper.id} with markdown content`)
  return result ?? "" // Return the markdown string or empty string if result is null/undefined
}

// async function paperEmbeddingsCreate({ paper }: { paper: typeof papers.$inferInsert }) {
//   try {
//     console.info(`Starting PDF embedding creation for paper ${paper.id}`)

//     // Get the PDF content from S3
//     const paperFile = await useS3Storage().getItemRaw(paper.id!)
//     const pdfFile = await extractText(paperFile)
//     const pdfText = pdfFile.text.join("\n\n")

//     if (!pdfText.trim()) {
//       console.warn(`No text content found for paper ${paper.id}`)
//       return
//     }

//     const ollamaService = process.env.OLLAMA_SERVICE || "http://localhost:8000"

//     console.info(`Creating PDF embeddings using Ollama Service`)

//     // Delegate embedding creation to the Ollama service
//     const response = await fetch(`${ollamaService}/paper-embeddings`, {
//       method: "POST",
//       headers: {
//         "Content-Type": "application/json",
//       },
//       body: JSON.stringify({ text: pdfText, paperId: paper.id }),
//     })
//     if (!response.ok) {
//       const errorText = await response.text()
//       throw new Error(`Embedding service error: ${response.status} - ${errorText}`)
//     }
//     console.info(`Embedding service accepted PDF text for paper ${paper.id}`)
//   } catch (error) {
//     console.error(`Failed to create PDF embeddings for paper ${paper.id}:`, error)
//   }
// }

/**
 * Chunk text into smaller pieces based on approximate token count
 * Uses a simple heuristic: ~4 characters per token
 */
// function chunkTextByTokens(text: string, maxTokens: number): string[] {
//   const maxChars = maxTokens * 4 // Rough approximation: 4 chars per token
//   const chunks: string[] = []

//   // Split by paragraphs first to maintain semantic boundaries
//   const paragraphs = text.split(/\n\s*\n/)

//   let currentChunk = ""

//   for (const paragraph of paragraphs) {
//     // If adding this paragraph would exceed the limit, save current chunk and start new one
//     if (currentChunk.length + paragraph.length > maxChars && currentChunk.length > 0) {
//       chunks.push(currentChunk.trim())
//       currentChunk = paragraph
//     } else {
//       // Add paragraph to current chunk
//       if (currentChunk.length > 0) {
//         currentChunk += "\n\n" + paragraph
//       } else {
//         currentChunk = paragraph
//       }
//     }

//     // If a single paragraph is too long, split it by sentences
//     if (currentChunk.length > maxChars) {
//       const sentences = currentChunk.split(/[.!?]+/)
//       let sentenceChunk = ""

//       for (const sentence of sentences) {
//         if (sentenceChunk.length + sentence.length > maxChars && sentenceChunk.length > 0) {
//           chunks.push(sentenceChunk.trim())
//           sentenceChunk = sentence
//         } else {
//           if (sentenceChunk.length > 0) {
//             sentenceChunk += ". " + sentence
//           } else {
//             sentenceChunk = sentence
//           }
//         }
//       }

//       currentChunk = sentenceChunk
//     }
//   }

//   // Add the last chunk if it has content
//   if (currentChunk.trim().length > 0) {
//     chunks.push(currentChunk.trim())
//   }

//   // Filter out very small chunks (less than 50 characters)
//   return chunks.filter((chunk): chunk is string => chunk != null && chunk.length >= 50)
// }

// async function paperEmbeddingsMarkdownCreate(
//   { paper }: { paper: typeof papers.$inferInsert },
//   markdownContent: string,
// ) {
//   try {
//     console.info(`Starting markdown embedding creation for paper ${paper.id}`)

//     if (!markdownContent.trim()) {
//       console.warn(
//         `No markdown content found for paper ${paper.id}, falling back to PDF embeddings`,
//       )
//       await paperEmbeddingsCreate({ paper })
//       return
//     }

//     const ollamaHost = process.env.OLLAMA_HOST || "http://localhost:11434"
//     const modelName = process.env.OLLAMA_EMBEDDING_MODEL || "mxbai-embed-large"

//     console.info(`Creating markdown embeddings using chunking strategy with model: ${modelName}`)

//     // Chunk the markdown content into smaller pieces
//     const chunks = chunkTextByTokens(markdownContent, 512)
//     console.info(`Split markdown content into ${chunks.length} chunks`)

//     // Process each chunk and create embeddings
//     for (let i = 0; i < chunks.length; i++) {
//       const chunk = chunks[i]

//       if (!chunk) {
//         console.warn(`Skipping empty chunk ${i} for paper ${paper.id}`)
//         continue
//       }

//       try {
//         // Use direct Ollama API to generate embeddings for this chunk
//         const response = await fetch(`${ollamaHost}/api/embeddings`, {
//           method: "POST",
//           headers: {
//             "Content-Type": "application/json",
//           },
//           body: JSON.stringify({
//             model: modelName,
//             prompt: chunk,
//           }),
//         })

//         if (!response.ok) {
//           const errorText = await response.text()
//           throw new Error(`Ollama API error for chunk ${i}: ${response.status} - ${errorText}`)
//         }

//         const data = await response.json()
//         const embedding = data.embedding

//         if (!embedding || !Array.isArray(embedding)) {
//           throw new Error(`Invalid embedding response from Ollama API for chunk ${i}`)
//         }

//         console.info(
//           `Generated embedding for chunk ${i + 1}/${chunks.length} (${embedding.length} dimensions)`,
//         )

//         // Create a hash of the chunk content for deduplication
//         const contentHash = crypto.createHash("sha256").update(chunk).digest("hex")

//         // Insert embedding into database with chunk index in modelVersion
//         await useDrizzle()
//           .insert(paperEmbeddings)
//           .values({
//             paperId: paper.id!,
//             embedding: embedding,
//             modelName: modelName,
//             modelVersion: `markdown-chunk-${i}`,
//             embeddingHash: contentHash,
//           })
//           .onConflictDoNothing()

//         console.info(`Successfully stored embedding for chunk ${i + 1}/${chunks.length}`)
//       } catch (chunkError) {
//         console.error(`Failed to process chunk ${i} for paper ${paper.id}:`, chunkError)
//         // Continue with other chunks even if one fails
//       }
//     }

//     console.info(`Completed markdown embeddings for paper ${paper.id} (${chunks.length} chunks)`)
//   } catch (error) {
//     console.error(`Failed to create markdown embeddings for paper ${paper.id}:`, error)
//     // Fallback to PDF embeddings if markdown embedding fails
//     console.info(`Falling back to PDF embeddings for paper ${paper.id}`)
//     await paperEmbeddingsCreate({ paper })
//   }
// }

// Helper
async function fileToSHA256Hash(file: File): Promise<string> {
  const arrayBuffer = await file.arrayBuffer()
  const buffer = Buffer.from(arrayBuffer)
  return crypto.createHash("sha256").update(buffer).digest("hex")
}

/**
 * Helper function to run the Python script and get JSON output.
 * @param functionName The name of the Python function to call.
 * @param args Arguments for the Python script.
 * @returns Promise resolving with the parsed JSON output.
 */
async function runPythonScript<T>(functionName: string, args: Record<string, string>): Promise<T> {
  const scriptArgs = ["--function", functionName]
  for (const [key, value] of Object.entries(args)) {
    scriptArgs.push(`--${key}`, String(value))
  }

  // Use process.cwd() to get the project root directory
  const projectRoot = process.cwd()
  const pythonScriptPath = path.resolve(projectRoot, "modules/latex_parser/main.py")
  const pythonExecutable = process.env.PYTHON_EXECUTABLE || "python3"

  return new Promise((resolve, reject) => {
    const pythonProcess = spawn(pythonExecutable, [pythonScriptPath, ...scriptArgs])

    let stdoutData = ""
    let stderrData = ""

    pythonProcess.stdout.on("data", (data) => {
      stdoutData += data.toString()
    })

    pythonProcess.stderr.on("data", (data) => {
      stderrData += data.toString()
    })

    pythonProcess.on("close", (code) => {
      if (code !== 0) {
        console.error(
          `Python script (${pythonScriptPath}) stderr for ${functionName}: ${stderrData}`,
        )
        try {
          const errorJson = JSON.parse(stderrData)
          reject(
            new Error(
              `Python script error (${functionName}): ${errorJson.error || stderrData} (Type: ${errorJson.type || "Unknown"})`,
            ),
          )
        } catch (e) {
          reject(
            new Error(
              `Python script exited with code ${code} for function ${functionName}. Stderr: ${stderrData}`,
            ),
          )
        }
      } else {
        try {
          if (!stdoutData.trim()) {
            resolve(null as T) // Handle cases where Python returns None or empty output
          } else {
            const result = JSON.parse(stdoutData)
            resolve(result as T)
          }
        } catch (error) {
          console.error(`Failed to parse Python script output for ${functionName}: ${stdoutData}`)
          reject(new Error(`Failed to parse Python script output for ${functionName}: ${error}`))
        }
      }
    })

    pythonProcess.on("error", (error) => {
      console.error(`Failed to start Python script (${pythonScriptPath}): ${error}`)
      reject(new Error(`Failed to start Python script for ${functionName}: ${error.message}`))
    })
  })
}

export interface ReferenceInput {
  id: string // Citation key
  title: string
  authors: string
  raw_bibtex: string
  [key: string]: any // Allow additional fields like booktitle, year, etc.
}

export async function paperReferencesInsertMany(
  paperId: string,
  references: ReferenceInput[],
): Promise<number> {
  if (!references || references.length === 0) {
    console.warn("No references provided to insert.")
    // throw new Error("References list cannot be empty."); // Or a custom ValueError
    return 0
  }

  // Process each reference to find/insert ArXiv papers and get their IDs
  const valuesToInsertPromises = references.map(async (ref) => {
    // Process reference to find/insert ArXiv papers
    const referencedPaperId = await processReferenceWithArxivId(ref)

    // Separate known fields from the rest to store in 'fields'
    const { id, type, title, authors, raw_bibtex, ...otherFields } = ref

    return {
      paperId: paperId, // The ID of the paper containing this reference list
      referenceKey: id, // The citation key (e.g., "turbo")
      referencePaperId: referencedPaperId, // ID of the referenced paper if found on ArXiv, otherwise null
      rawBibtex: raw_bibtex,
      title: title,
      authors: authors, // Map input 'authors' to schema 'authors'
      fields: otherFields, // Store remaining fields as JSON
      // Potentially map other specific fields if needed, e.g., type: type
    }
  })

  // Wait for all reference processing to complete
  const valuesToInsert = await Promise.all(valuesToInsertPromises)

  try {
    // Assuming paperReferences is the Drizzle schema object for the join table
    const result = await useDrizzle()
      .insert(paperReferences)
      .values(valuesToInsert)
      .returning({ insertedId: paperReferences.id }) // Return inserted IDs or count

    console.log(`Successfully inserted ${result.length} references for paper ${paperId}.`)
    return result.length
  } catch (error) {
    console.error(`Database error inserting references for paper ${paperId}:`, error)
    // Consider throwing a custom DatabaseError
    throw error // Re-throw the caught error
  }
}

/**
 * ARXIV REFERENCE PROCESSING FUNCTIONS
 *
 * These functions handle the recursive processing of arXiv papers found in references:
 * 1. findArxivIdInReference - Searches reference fields for arXiv IDs
 * 2. findPaperByArxivId - Checks if paper already exists in database
 * 3. insertPaperFromArxivId - Downloads and inserts new arXiv papers
 * 4. downloadArxivSource - Downloads LaTeX source from arXiv
 * 5. processReferenceWithArxivId - Main processing logic for references
 */

// Helper function to find the ArXiv ID in reference fields
function findArxivIdInReference(reference: ReferenceInput): string | null {
  const pattern = /\d{4}\.\d{5}/
  const fieldsToSearch = [
    reference.title,
    reference.authors,
    reference.raw_bibtex,
    ...Object.values(reference).filter((v) => typeof v === "string"),
  ]

  for (const field of fieldsToSearch) {
    if (!field) continue
    const match = field.match(pattern)
    if (match) return match[0]
  }
  return null
}

// Helper function to find existing paper by ArXiv ID
async function findPaperByArxivId(arxivId: string): Promise<typeof papers.$inferSelect | null> {
  const paper = await useDrizzle()
    .select()
    .from(papers)
    .where(sql`${papers.onlineUrl} LIKE ${"%" + arxivId + "%"}`)
    .limit(1)

  return paper[0] || null
}

// Main function to insert a paper from ArXiv ID
async function insertPaperFromArxivId(
  arxivId: string,
  shouldProcessReferences: boolean = true,
): Promise<string> {
  try {
    // Fetch metadata from arXiv API
    const res = await fetch(`https://export.arxiv.org/api/query?id_list=${arxivId}`)
    const xml = await res.text()
    const data = JSON.parse(parser.toJson(xml)) as unknown as z.infer<typeof arxivPaperSchema>

    // Check for API errors
    if (data.feed.entry.id === "http://arxiv.org/api/errors#incorrect_id_format_for_1707.08567a") {
      throw new Error(`Invalid arXiv ID format: ${arxivId}`)
    }

    // Extract paper metadata
    const authorArray = Array.isArray(data.feed.entry.author)
      ? data.feed.entry.author
      : [data.feed.entry.author]

    const foundPaper = {
      title: data.feed.entry.title,
      authors: authorArray.map((author) => author.name).join(", "),
      abstract: data.feed.entry.summary,
      onlineUrl: `http://arxiv.org/abs/${arxivId}`,
    }

    // Download the PDF from arXiv
    const pdfUrl = `https://arxiv.org/pdf/${arxivId}.pdf`
    const pdfResponse = await fetch(pdfUrl)
    if (!pdfResponse.ok) {
      throw new Error(`Failed to download PDF for arXiv ID ${arxivId}`)
    }

    const pdfBuffer = await pdfResponse.arrayBuffer()
    const pdfFile = new File([pdfBuffer], `${arxivId}.pdf`, { type: "application/pdf" })

    // Generate new paper ID and upload to S3
    const paperId = uuidv7()
    await useS3Storage().setItemRaw(paperId, pdfFile)

    const fileHash = await fileToSHA256Hash(pdfFile)
    const fileUrl = `${process.env.NUXT_S3_ENDPOINT}/${process.env.NUXT_S3_BUCKET}/${paperId}`

    
    // Insert paper into database
    const [paper] = await useDrizzle()
      .insert(papers)
      .values({
        id: paperId,
        title: foundPaper.title,
        authors: foundPaper.authors,
        abstract: foundPaper.abstract,
        fileHash: fileHash,
        fileUrl: fileUrl,
        onlineUrl: foundPaper.onlineUrl,
      })
      .returning()

    if (!paper) throw new Error(`Failed to insert paper for arXiv ID ${arxivId}`)

    await pdfPaperHandling({ paper }, false)

    console.info(`Successfully inserted paper ${paper.id} for arXiv ID ${arxivId}`)

    // Download source and try markdown embeddings first, regardless of reference processing
    try {
      const sourceDir = await downloadArxivSource(arxivId)
      if (sourceDir) {
        // Only process references for the main paper to avoid infinite recursion
        if (shouldProcessReferences) {
          await arxivPaperReferences({ paper }, sourceDir)
        }
        // Always try markdown embeddings first since we have LaTeX source
  const markdownContent = await paperLaTeXToMarkdown({ paper }, sourceDir)
  // Optionally, create embeddings from markdown here. For now, rely on downstream processing.
      } else {
        // Fallback to PDF embeddings if source download failed
  await pdfPaperHandling({ paper })
      }
    } catch (error) {
      console.error(`Error processing arXiv ${arxivId}:`, error)
      // Continue without failing - create embeddings from PDF
  await pdfPaperHandling({ paper })
    }

    return paperId
  } catch (error) {
    console.error(`Failed to insert paper from arXiv ID ${arxivId}:`, error)
    throw error
  }
}

// Helper function to download arXiv source
async function downloadArxivSource(arxivId: string): Promise<string> {
  try {
    const sourceUrl = `https://arxiv.org/src/${arxivId}`
    const sourceRes = await fetch(sourceUrl)
    if (!sourceRes.ok) {
      console.error(`Failed to download source from ${sourceUrl}: ${sourceRes.statusText}`)
      return ""
    }

    const sourceBuffer = await sourceRes.arrayBuffer()
    const tempDir = await fs.mkdtemp(path.join(os.tmpdir(), `arxiv-${arxivId}-`))
    const tarGzPath = path.join(tempDir, `${arxivId}.tar.gz`)

    await fs.writeFile(tarGzPath, Buffer.from(sourceBuffer))

    await tar.extract({
      file: tarGzPath,
      cwd: tempDir,
    })

    await fs.unlink(tarGzPath)

    return tempDir
  } catch (error) {
    console.error(`Error downloading arXiv source for ${arxivId}:`, error)
    return ""
  }
}

// Process reference to find and insert ArXiv papers
async function processReferenceWithArxivId(reference: ReferenceInput): Promise<string | null> {
  try {
    // Search for ArXiv ID in reference fields
    const arxivId = findArxivIdInReference(reference)
    if (!arxivId) return null

    console.info(`Found arXiv ID ${arxivId} in reference: ${reference.id}`)

    // Check if paper already exists in database
    const existingPaper = await findPaperByArxivId(arxivId)
    if (existingPaper) {
      console.info(`Paper for arXiv ID ${arxivId} already exists: ${existingPaper.id}`)
      return existingPaper.id
    }

    // Insert new paper WITHOUT processing its references to avoid recursion
    console.info(`Inserting new paper for arXiv ID ${arxivId}`)
    const newPaperId = await insertPaperFromArxivId(arxivId, false)
    return newPaperId
  } catch (error) {
    console.error(`Error processing reference with arXiv ID:`, error)
    return null
  }
}<|MERGE_RESOLUTION|>--- conflicted
+++ resolved
@@ -416,24 +416,13 @@
   { paper }: { paper: typeof papers.$inferInsert },
   sourceDir: string,
 ): Promise<string> {
-<<<<<<< HEAD
-  const result = await runPythonScript<{ markdown: string }>("parse_latex_to_markdown", {
-    path: sourceDir,
-  })
-=======
-  
   const result = await parseLatexToMarkdown(sourceDir)
->>>>>>> e255b5fa
 
   // Update the paper in the database with the markdown content
   await useDrizzle()
     .update(papers)
     .set({
-<<<<<<< HEAD
-      content: result?.markdown ?? "",
-=======
       content: result ?? ""
->>>>>>> e255b5fa
     })
     .where(eq(papers.id, paper.id!))
 
